--- conflicted
+++ resolved
@@ -28,22 +28,7 @@
     <dependency>
       <groupId>org.jenkins-ci.plugins</groupId>
       <artifactId>github-api</artifactId>
-<<<<<<< HEAD
-      <version>1.33</version>
-      <exclusions>
-          <exclusion>
-              <groupId>org.jvnet.hudson</groupId>
-              <artifactId>htmlunit</artifactId>
-          </exclusion>    
-      </exclusions>
-    </dependency>
-    <dependency>
-      <groupId>org.jenkins-ci</groupId>
-      <artifactId>htmlunit</artifactId>
-      <version>2.6-jenkins-6</version>
-=======
       <version>1.34</version>
->>>>>>> 67bdc88a
     </dependency>
     <dependency>
       <groupId>org.jenkinsci.plugins</groupId>
